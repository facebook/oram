[package]
name = "oram"
version = "0.1.0"
edition = "2021"
repository = "https://github.com/facebook/oram"
description = "An implementation of Oblivious RAM."
license = "MIT OR Apache-2.0"
keywords = ["oram", "oblivious RAM", "cryptography"]
categories = ["cryptography"]


[dependencies]
subtle = "2.5"
rand = "0.8"
<<<<<<< HEAD
aligned = "0.4.2"
generic-array = "1.0.0"
=======
aligned = "0.4"
>>>>>>> 65848209
<|MERGE_RESOLUTION|>--- conflicted
+++ resolved
@@ -12,9 +12,5 @@
 [dependencies]
 subtle = "2.5"
 rand = "0.8"
-<<<<<<< HEAD
-aligned = "0.4.2"
-generic-array = "1.0.0"
-=======
 aligned = "0.4"
->>>>>>> 65848209
+generic-array = "1.0"
