--- conflicted
+++ resolved
@@ -11,12 +11,9 @@
     distributions::{Distribution, Standard},
     CryptoRng, RngCore,
 };
-<<<<<<< HEAD
+
+use std::ops::BitAnd;
 use subtle::{ConstantTimeEq, ConstantTimeLess};
-=======
-use std::ops::BitAnd;
-use subtle::{ConstantTimeEq, ConstantTimeLess, CtOption};
->>>>>>> f7b90c9e
 
 use crate::{Address, CountAccessesDatabase, Database, Oram, OramBlock};
 
@@ -29,10 +26,6 @@
     pub physical_memory: DB,
 }
 
-<<<<<<< HEAD
-// impl<const B: BlockSize, DB: Database<BlockValue<B>>> Oram<B> for LinearTimeOram<DB> {
-=======
->>>>>>> f7b90c9e
 impl<V: OramBlock, DB: Database<V>> Oram<V> for LinearTimeOram<DB>
 where
     Standard: Distribution<V>,
@@ -43,17 +36,10 @@
         }
     }
 
-<<<<<<< HEAD
     fn access<R: RngCore + CryptoRng, F: Fn(&V) -> V>(
         &mut self,
         index: Address,
         callback: F,
-=======
-    fn access<R: RngCore + CryptoRng>(
-        &mut self,
-        index: Address,
-        optional_new_value: CtOption<V>,
->>>>>>> f7b90c9e
         _: &mut R,
     ) -> V {
         // Note: index and optional_new_value should be considered secret for the purposes of constant-time operations.
@@ -77,23 +63,8 @@
 
             result.conditional_assign(&entry, is_requested_index);
 
-<<<<<<< HEAD
             let potentially_updated_value =
                 V::conditional_select(&entry, &callback(&entry), is_requested_index);
-=======
-            let oram_operation_is_write = optional_new_value.is_some();
-            let should_write = is_requested_index.bitand(oram_operation_is_write);
-            // Note that the unwrap_or_else method of CtOption is constant-time.
-            let value_to_write = optional_new_value.unwrap_or_else(V::default);
-
-            // Based on whether (1) the loop counter matches the requested index,
-            // AND (2) this ORAM access is a write,
-            // select the value to be written back out to memory to be either the original value
-            // or the provided new value.
-            let potentially_updated_value =
-                V::conditional_select(&entry, &value_to_write, should_write);
-            // End client-side processing
->>>>>>> f7b90c9e
 
             self.physical_memory.write(i, potentially_updated_value);
         }
