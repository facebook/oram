--- conflicted
+++ resolved
@@ -95,7 +95,6 @@
 #[cfg(test)]
 mod tests {
     use super::*;
-<<<<<<< HEAD
     use crate::{
         test_utils::{
             create_correctness_test, create_correctness_tests_for_oram_type,
@@ -104,11 +103,6 @@
         },
         SimpleDatabase,
     };
-=======
-    use crate::
-        SimpleDatabase
-    ;
->>>>>>> 42bfa431
     use std::mem;
 
     #[test]
@@ -121,94 +115,5 @@
         }
     }
 
-<<<<<<< HEAD
     create_correctness_tests_for_oram_type!(ConcreteLinearTimeOram);
-=======
-    // Block size 64 bytes, block capacity 256 bytes, testing with 10000 operations
-    // create_correctness_test!(
-    //     test_correctness_random_workload,
-    //     ConcreteLinearTimeOram,
-    //     64,
-    //     256,
-    //     10000
-    // );
-    // create_correctness_test!(
-    //     test_correctness_random_workload,
-    //     ConcreteLinearTimeOram,
-    //     1,
-    //     64,
-    //     10000
-    // );
-    // create_correctness_test!(
-    //     test_correctness_random_workload,
-    //     ConcreteLinearTimeOram,
-    //     64,
-    //     1,
-    //     10000
-    // );
-    // create_correctness_test!(
-    //     test_correctness_random_workload,
-    //     ConcreteLinearTimeOram,
-    //     64,
-    //     64,
-    //     10000
-    // );
-    // create_correctness_test!(
-    //     test_correctness_random_workload,
-    //     ConcreteLinearTimeOram,
-    //     4096,
-    //     64,
-    //     1000
-    // );
-    // create_correctness_test!(
-    //     test_correctness_random_workload,
-    //     ConcreteLinearTimeOram,
-    //     4096,
-    //     256,
-    //     1000
-    // );
-
-    // create_correctness_test!(
-    //     test_correctness_linear_workload,
-    //     ConcreteLinearTimeOram,
-    //     64,
-    //     256,
-    //     100
-    // );
-    // create_correctness_test!(
-    //     test_correctness_linear_workload,
-    //     ConcreteLinearTimeOram,
-    //     1,
-    //     64,
-    //     100
-    // );
-    // create_correctness_test!(
-    //     test_correctness_linear_workload,
-    //     ConcreteLinearTimeOram,
-    //     64,
-    //     1,
-    //     100
-    // );
-    // create_correctness_test!(
-    //     test_correctness_linear_workload,
-    //     ConcreteLinearTimeOram,
-    //     64,
-    //     64,
-    //     100
-    // );
-    // create_correctness_test!(
-    //     test_correctness_linear_workload,
-    //     ConcreteLinearTimeOram,
-    //     4096,
-    //     64,
-    //     10
-    // );
-    // create_correctness_test!(
-    //     test_correctness_linear_workload,
-    //     ConcreteLinearTimeOram,
-    //     4096,
-    //     256,
-    //     2
-    // );
->>>>>>> 42bfa431
 }