// Copyright (c) Meta Platforms, Inc. and affiliates.
//
// This source code is dual-licensed under either the MIT license found in the
// LICENSE-MIT file in the root directory of this source tree or the Apache
// License, Version 2.0 found in the LICENSE-APACHE file in the root directory
// of this source tree. You may select, at your option, one of the above-listed licenses.

//! A simple, insecure implementation of Path ORAM with "client-side" stash and (non-recursive) position map.

use crate::{
    Address, BucketSizeType, CountAccessesDatabase, Database, Oram, OramBlock, TreeHeight, TreeIndex, DEFAULT_BLOCKS_PER_BUCKET, MAXIMUM_TREE_HEIGHT
};
use rand::{seq::SliceRandom, CryptoRng, Rng, RngCore};
use std::{mem::size_of, ops::BitAnd};
use subtle::{Choice, ConditionallySelectable, ConstantTimeEq, CtOption};

/// (!) This is a development stepping stone, not a finished implementation. (!)
/// A simple, insecure implementation of Path ORAM
/// whose stash is just a `Vec` of blocks that is accessed non-obliviously.
/// In our scenario where the stash is in untrusted storage,
/// this is of course completely unacceptable.
/// In the scenario where the stash is in trusted client storage,
/// the only leakage would be the size of the stash
/// and the positions of dummy blocks in the stash at the end of each access.
/// (Such leakage would likely still be unacceptable.)
/// The leakage will be addressed by more sophisticated stash access routines
/// in one of the next few iterations.
#[derive(Debug)]
pub struct SimpleInsecurePathOram<V: OramBlock, const Z: BucketSizeType> {
    /// Again, making the ORAM untrusted storage `physical_memory` public for now, for benchmarking purposes.
    pub physical_memory: CountAccessesDatabase<Bucket<V, Z>>,
    stash: Vec<PathOramBlock<V>>,
    position_map: CountAccessesDatabase<TreeIndex>,
    height: TreeHeight,
}

impl<V: OramBlock, const Z: BucketSizeType> Oram<V> for SimpleInsecurePathOram<V, Z> {
    fn access<R: Rng + CryptoRng>(
        &mut self,
        address: Address,
        optional_new_value: subtle::CtOption<V>,
        rng: &mut R,
    ) -> V {
        let position = self.position_map.read(address);
        let new_position = CompleteBinaryTreeIndex::random_leaf(self.height, rng);
        self.position_map.write(address, new_position);

        self.read_path(position);

        // LEAK: The next three lines leak information
        // about the state of the stash at the end of the access.
        let result = self.access_stash(address, optional_new_value, new_position);

        self.write_path(position);

        self.cleanup_stash();

        result
    }

    fn new<R: Rng + CryptoRng>(block_capacity: usize, rng: &mut R) -> Self {
        assert!(block_capacity.is_power_of_two());
        assert!(block_capacity > 1);

        let number_of_nodes = block_capacity;

        let height = block_capacity.ilog2() - 1;
        assert!(height <= MAXIMUM_TREE_HEIGHT);

        let stash: Vec<PathOramBlock<V>> = Vec::new();

        // physical_memory holds `block_capacity` buckets, each storing up to Z blocks.
        // The number of leaves is `block_capacity` / 2, which the original Path ORAM paper's experiments
        // found was sufficient to keep the stash size small with high probability.
        let mut physical_memory = CountAccessesDatabase::new(number_of_nodes);

        // Initialize the logical memory to contain 0 at every address
        let permuted_addresses =
            SimpleInsecurePathOram::<V, Z>::random_permutation_of_0_through_n_exclusive(
                block_capacity,
                rng,
            );

        let mut position_map = CountAccessesDatabase::new(block_capacity);

        let first_leaf_index = 2u64.pow(height) as usize;
        let last_leaf_index = (2 * first_leaf_index) - 1;

        let addresses_per_leaf = 2;
        for leaf_index in first_leaf_index..=last_leaf_index {
            let mut bucket_to_write = Bucket::<V, Z>::default();
            for slot_index in 0..addresses_per_leaf {
                let address_index = (leaf_index - first_leaf_index) * 2 + slot_index;
                bucket_to_write.blocks[slot_index] = PathOramBlock::<V> {
                    value: V::default(),
                    address: permuted_addresses[address_index],
                    position: leaf_index as TreeIndex,
                };
                position_map.write(permuted_addresses[address_index], leaf_index as TreeIndex);
            }
            physical_memory.write(leaf_index, bucket_to_write);
        }

        Self {
            physical_memory,
            stash,
            position_map,
            height,
        }
    }

    fn block_capacity(&self) -> Address {
        self.physical_memory.capacity()
    }
}

impl<V: OramBlock, const Z: BucketSizeType> SimpleInsecurePathOram<V, Z> {
    fn read_path(&mut self, position: TreeIndex) {
        assert!(position.is_leaf(self.height));
        for depth in 0..=self.height {
            let bucket_index: TreeIndex = position.node_on_path(depth, self.height);
            self.read_bucket(bucket_index);
        }
    }

    fn read_bucket(&mut self, bucket_index: TreeIndex) {
        let bucket = self.physical_memory.read(bucket_index as Address);
        for block in bucket.blocks {
            self.stash.push(block);
        }
    }

    fn access_stash(
        &mut self,
        address: Address,
        optional_new_value: CtOption<V>,
        new_position: TreeIndex,
    ) -> V {
        let value_to_write = optional_new_value.unwrap_or_else(V::default);
        let oram_operation_is_write = optional_new_value.is_some();
        let mut result: V = V::default();

        // LEAK: The time taken by this loop leaks the size of the stash
        for block in &mut self.stash {
            let is_requested_index = block.address.ct_eq(&address);

            // Read current value of target block into result
            result.conditional_assign(&block.value, is_requested_index);

            // Write new position into target block
            block
                .position
                .conditional_assign(&new_position, is_requested_index);

            let should_write = is_requested_index.bitand(oram_operation_is_write);
            // Write new value and position into target block in case of write
            block
                .value
                .conditional_assign(&value_to_write, should_write);
        }
        result
    }

    fn write_path(&mut self, position: TreeIndex) {
        for depth in (0..=self.height).rev() {
            self.write_bucket(position, depth);
        }
    }

    fn write_bucket(&mut self, position: TreeIndex, depth: TreeHeight) {
        let bucket_address = position.node_on_path(depth, self.height);

        let mut new_bucket: Bucket<V, Z> = Bucket::default();

        for slot_number in 0..DEFAULT_BLOCKS_PER_BUCKET {
            let slot = &mut new_bucket.blocks[slot_number];
            self.write_slot(position, depth, slot);
        }

        self.physical_memory
            .write(bucket_address as usize, new_bucket);
    }

    fn write_slot(&mut self, position: TreeIndex, depth: TreeHeight, slot: &mut PathOramBlock<V>) {
        let mut slot_already_written: Choice = 0.into();

        // LEAK: The time taken by this loop leaks the size of the stash.
        for stash_index in (0..self.stash.len()).rev() {
            let stashed_block: &mut PathOramBlock<V> = &mut self.stash[stash_index];

            let is_dummy = stashed_block.ct_is_dummy();

            // Compute whether the stashed block (if not a dummy block) can be placed in the given slot
            let mut stashed_block_position = stashed_block.position;
            let arbitrary_leaf = 2u64.pow(self.height);
            stashed_block_position.conditional_assign(&arbitrary_leaf, is_dummy);
            let stashed_block_assigned_bucket =
                stashed_block_position.node_on_path(depth, self.height);
            let slot_bucket = position.node_on_path(depth, self.height);
            let position_matches = stashed_block_assigned_bucket.ct_eq(&slot_bucket);

            let should_write = slot_already_written
                .bitand(!is_dummy)
                .bitand(!position_matches);

            slot.conditional_assign(stashed_block, should_write);
            stashed_block.conditional_assign(&PathOramBlock::dummy(), should_write);
            slot_already_written.conditional_assign(&(1.into()), should_write);
        }
    }

    // LEAK: The behavior of this loop leaks the size of the stash and the location of dummy blocks in the stash.
    fn cleanup_stash(&mut self) {
        for stash_index in (0..self.stash.len()).rev() {
            if self.stash[stash_index].ct_is_dummy().into() {
                self.stash.remove(stash_index);
                continue;
            }
        }
    }

    fn random_permutation_of_0_through_n_exclusive<R: RngCore + CryptoRng>(
        n: Address,
        rng: &mut R,
    ) -> Vec<Address> {
        // Initialize the logical memory to contain 0 at every address
        let permuted_addresses = 0..n;
        let mut permuted_addresses = Vec::from_iter(permuted_addresses);
        let permuted_addresses = permuted_addresses.as_mut_slice();
        permuted_addresses.shuffle(rng);
        Vec::from(permuted_addresses)
    }
}

#[derive(Clone, Copy, Default, Debug)]
struct PathOramBlock<V> {
    value: V,
    address: Address,
    position: TreeIndex,
}

impl<V: OramBlock> PathOramBlock<V> {
    const DUMMY_ADDRESS: Address = Address::MAX;
    const DUMMY_POSITION: TreeIndex = u64::MAX;

    fn dummy() -> Self {
        Self {
            value: V::default(),
            address: Self::DUMMY_ADDRESS,
            position: Self::DUMMY_POSITION,
        }
    }

    fn ct_is_dummy(&self) -> Choice {
        self.address.ct_eq(&Self::DUMMY_ADDRESS)
    }
}

impl<V: ConditionallySelectable> ConditionallySelectable for PathOramBlock<V> {
    fn conditional_select(a: &Self, b: &Self, choice: Choice) -> Self {
        let value = V::conditional_select(&a.value, &b.value, choice);
        let address =
            u64::conditional_select(&(a.address as u64), &(b.address as u64), choice) as usize;
        let position = u64::conditional_select(&a.position, &b.position, choice);
        PathOramBlock::<V> {
            value,
            address,
            position,
        }
    }
}

#[repr(align(4096))]
#[derive(Clone, Copy, Debug)]
/// A Path ORAM bucket.
pub struct Bucket<V: OramBlock, const Z: BucketSizeType> {
    blocks: [PathOramBlock<V>; Z],
}

impl<V: OramBlock, const Z: BucketSizeType> Default for Bucket<V, Z> {
    fn default() -> Self {
        Self {
            blocks: [PathOramBlock::<V>::dummy(); Z],
        }
    }
}

trait CompleteBinaryTreeIndex {
    fn node_on_path(&self, depth: TreeHeight, height: TreeHeight) -> Self;
    fn random_leaf<R: Rng>(tree_height: TreeHeight, rng: R) -> Self;
    fn depth(&self) -> TreeHeight;
    fn is_leaf(&self, height: TreeHeight) -> bool;
}

impl CompleteBinaryTreeIndex for TreeIndex {
    fn node_on_path(&self, depth: TreeHeight, height: TreeHeight) -> Self {
        assert!(self.is_leaf(height));
        let shift = height - depth;
        self >> shift
    }

    fn random_leaf<R: Rng>(tree_height: TreeHeight, mut rng: R) -> Self {
        2u64.pow(tree_height) + rng.gen_range(0..2u64.pow(tree_height))
    }

    fn depth(&self) -> TreeHeight {
        let leading_zeroes = self.leading_zeros();
        let index_bitlength = 8 * (size_of::<TreeIndex>() as TreeHeight);
        index_bitlength - leading_zeroes - 1
    }

    fn is_leaf(&self, height: TreeHeight) -> bool {
        self.depth() == height
    }
}

/// A type alias for a simple `SimpleInsecurePathOram` monomorphization.
pub type ConcreteSimpleInsecurePathOram<V> =
    SimpleInsecurePathOram<V, DEFAULT_BLOCKS_PER_BUCKET>;

#[cfg(test)]
mod tests {
<<<<<<< HEAD
    use crate::test_utils::{
        create_correctness_test, create_correctness_tests_for_oram_type,
        create_correctness_tests_for_workload_and_oram_type, test_correctness_linear_workload,
        test_correctness_random_workload,
    };
=======
    use crate::{test_utils::{
        create_correctness_test, test_correctness_linear_workload, test_correctness_random_workload}, BlockValue}
    ;
>>>>>>> 42bfa431

    type BlockValue1 = BlockValue<1>;
    type BlockValue64 = BlockValue<64>;
    type BlockValue4096 = BlockValue<4096>;
    use super::ConcreteSimpleInsecurePathOram;
<<<<<<< HEAD

    create_correctness_tests_for_oram_type!(ConcreteSimpleInsecurePathOram);
=======
    create_correctness_test!(
        test_correctness_random_workload,
        ConcreteSimpleInsecurePathOram,
        BlockValue64,
        256,
        500
    );
    create_correctness_test!(
        test_correctness_random_workload,
        ConcreteSimpleInsecurePathOram,
        BlockValue1,
        64,
        1000
    );
    create_correctness_test!(
        test_correctness_random_workload,
        ConcreteSimpleInsecurePathOram,
        BlockValue64,
        64,
        1000
    );
    create_correctness_test!(
        test_correctness_random_workload,
        ConcreteSimpleInsecurePathOram,
        BlockValue4096,
        64,
        500
    );
    create_correctness_test!(
        test_correctness_random_workload,
        ConcreteSimpleInsecurePathOram,
        BlockValue4096,
        256,
        500
    );

    create_correctness_test!(
        test_correctness_linear_workload,
        ConcreteSimpleInsecurePathOram,
        BlockValue64,
        256,
        2
    );
    create_correctness_test!(
        test_correctness_linear_workload,
        ConcreteSimpleInsecurePathOram,
        BlockValue1,
        64,
        10
    );
    create_correctness_test!(
        test_correctness_linear_workload,
        ConcreteSimpleInsecurePathOram,
        BlockValue64,
        64,
        10
    );
    create_correctness_test!(
        test_correctness_linear_workload,
        ConcreteSimpleInsecurePathOram,
        BlockValue4096,
        64,
        2
    );
    create_correctness_test!(
        test_correctness_linear_workload,
        ConcreteSimpleInsecurePathOram,
        BlockValue4096,
        256,
        2
    );
>>>>>>> 42bfa431
}<|MERGE_RESOLUTION|>--- conflicted
+++ resolved
@@ -320,96 +320,16 @@
 
 #[cfg(test)]
 mod tests {
-<<<<<<< HEAD
     use crate::test_utils::{
         create_correctness_test, create_correctness_tests_for_oram_type,
         create_correctness_tests_for_workload_and_oram_type, test_correctness_linear_workload,
         test_correctness_random_workload,
     };
-=======
-    use crate::{test_utils::{
-        create_correctness_test, test_correctness_linear_workload, test_correctness_random_workload}, BlockValue}
-    ;
->>>>>>> 42bfa431
 
     type BlockValue1 = BlockValue<1>;
     type BlockValue64 = BlockValue<64>;
     type BlockValue4096 = BlockValue<4096>;
     use super::ConcreteSimpleInsecurePathOram;
-<<<<<<< HEAD
 
     create_correctness_tests_for_oram_type!(ConcreteSimpleInsecurePathOram);
-=======
-    create_correctness_test!(
-        test_correctness_random_workload,
-        ConcreteSimpleInsecurePathOram,
-        BlockValue64,
-        256,
-        500
-    );
-    create_correctness_test!(
-        test_correctness_random_workload,
-        ConcreteSimpleInsecurePathOram,
-        BlockValue1,
-        64,
-        1000
-    );
-    create_correctness_test!(
-        test_correctness_random_workload,
-        ConcreteSimpleInsecurePathOram,
-        BlockValue64,
-        64,
-        1000
-    );
-    create_correctness_test!(
-        test_correctness_random_workload,
-        ConcreteSimpleInsecurePathOram,
-        BlockValue4096,
-        64,
-        500
-    );
-    create_correctness_test!(
-        test_correctness_random_workload,
-        ConcreteSimpleInsecurePathOram,
-        BlockValue4096,
-        256,
-        500
-    );
-
-    create_correctness_test!(
-        test_correctness_linear_workload,
-        ConcreteSimpleInsecurePathOram,
-        BlockValue64,
-        256,
-        2
-    );
-    create_correctness_test!(
-        test_correctness_linear_workload,
-        ConcreteSimpleInsecurePathOram,
-        BlockValue1,
-        64,
-        10
-    );
-    create_correctness_test!(
-        test_correctness_linear_workload,
-        ConcreteSimpleInsecurePathOram,
-        BlockValue64,
-        64,
-        10
-    );
-    create_correctness_test!(
-        test_correctness_linear_workload,
-        ConcreteSimpleInsecurePathOram,
-        BlockValue4096,
-        64,
-        2
-    );
-    create_correctness_test!(
-        test_correctness_linear_workload,
-        ConcreteSimpleInsecurePathOram,
-        BlockValue4096,
-        256,
-        2
-    );
->>>>>>> 42bfa431
 }