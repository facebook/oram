--- conflicted
+++ resolved
@@ -49,15 +49,10 @@
 /// Tests the correctness of an `Oram` type T on repeated passes of sequential accesses 0, 1, ..., `capacity`
 pub(crate) fn test_correctness_linear_workload<V: OramBlock, T: Oram<V>>(
     capacity: usize,
-<<<<<<< HEAD
     num_operations: u32,
-) {
-=======
-    num_passes: u32,
 ) 
 where Standard: Distribution<V>
 {
->>>>>>> 42bfa431
     let mut rng = StdRng::seed_from_u64(0);
 
     let mut oram = T::new(capacity, &mut rng);
