--- conflicted
+++ resolved
@@ -9,11 +9,8 @@
 
 #![warn(clippy::cargo, clippy::doc_markdown, missing_docs, rustdoc::all)]
 
-<<<<<<< HEAD
 use generic_array::{sequence::GenericSequence, ArrayLength, GenericArray};
-=======
 use aligned::{Aligned, A64};
->>>>>>> 65848209
 use rand::{
     distributions::{Distribution, Standard},
     Rng,
@@ -54,22 +51,13 @@
 }
 
 /// The smallest unit of memory readable/writable by the ORAM.
-<<<<<<< HEAD
 #[derive(Clone, Debug, PartialEq)]
-pub struct BlockValue<B: ArrayLength>(GenericArray<u8, B>);
+pub struct BlockValue<B: ArrayLength>(Aligned<A64, GenericArray<u8, B>>);
 impl<B: ArrayLength> Copy for BlockValue<B> where B::ArrayType<u8>: Copy {}
-=======
-#[derive(Clone, Copy, Debug, PartialEq)]
-pub struct BlockValue(Aligned<A64, [u8; BLOCK_SIZE]>);
->>>>>>> 65848209
 
 impl<B: ArrayLength> Default for BlockValue<B> {
     fn default() -> Self {
-<<<<<<< HEAD
-        BlockValue::<B>(GenericArray::generate(|_| 0))
-=======
-        BlockValue(Aligned([0; BLOCK_SIZE]))
->>>>>>> 65848209
+        BlockValue::<B>(Aligned(GenericArray::generate(|_| 0)))
     }
 }
 
@@ -201,13 +189,9 @@
 
     #[test]
     fn simple_read_write() {
-<<<<<<< HEAD
         let mut oram: LinearTimeORAM<U64> = LinearTimeORAM::new(16);
-        let written_value = BlockValue(GenericArray::generate(|_| 1));
-=======
-        let mut oram = LinearTimeORAM::new(16);
-        let written_value = BlockValue(Aligned([1; BLOCK_SIZE]));
->>>>>>> 65848209
+        let written_value = BlockValue(Aligned(GenericArray::generate(|_| 1)));
+
         oram.write(0, written_value);
         let read_value = oram.read(0);
         assert_eq!(written_value, read_value);
