// Copyright (c) Meta Platforms, Inc. and affiliates.
//
// This source code is dual-licensed under either the MIT license found in the
// LICENSE-MIT file in the root directory of this source tree or the Apache
// License, Version 2.0 found in the LICENSE-APACHE file in the root directory
// of this source tree. You may select, at your option, one of the above-listed licenses.

//! An implementation of Oblivious RAM.

#![warn(clippy::cargo, clippy::doc_markdown, missing_docs, rustdoc::all)]

use aligned::{Aligned, A64};
use rand::{
    distributions::{Distribution, Standard},
    CryptoRng, Rng, RngCore,
};
use subtle::{Choice, ConditionallySelectable};

pub mod linear_time_oram;
pub mod path_oram;

#[cfg(test)]
mod test_utils;

/// The numeric type used to specify the size of an ORAM in blocks, and to index into the ORAM.
pub type Address = usize;
/// The numeric type used to specify the size of each block of the ORAM in bytes.
pub type BlockSize = usize;

type TreeIndex = u64;

type TreeHeight = u32;
const MAXIMUM_TREE_HEIGHT: TreeHeight = 63;

/// The numeric type used to specify the size of an ORAM bucket in blocks.
pub type BucketSizeType = usize;
/// The parameter "Z" from the Path ORAM literature that sets the number of blocks per bucket; typical values are 3 or 4.
/// Here we adopt the more conservative setting of 4.
pub const DEFAULT_BLOCKS_PER_BUCKET: BucketSizeType = 4;

/// The smallest unit of memory readable/writable by the ORAM.
pub trait OramBlock:
    Copy + Clone + std::fmt::Debug + Default + PartialEq + ConditionallySelectable
{
}

/// Represents an oblivious RAM (ORAM) mapping `IndexType` addresses to `BlockValue` values.
/// `B` represents the size of each block of the ORAM in bytes.
pub trait Oram<V: OramBlock> {
    /// Returns a new ORAM mapping addresses `0 <= address < block_capacity` to default `BlockValue` values.
    fn new<R: RngCore + CryptoRng>(block_capacity: Address, rng: &mut R) -> Self;
    /// Returns the capacity in blocks of this ORAM.
    fn block_capacity(&self) -> Address;

    /// Performs a (oblivious) ORAM access.
    /// If `optional_new_value.is_some()`, writes  `optional_new_value.unwrap()` into `index`.
    /// Returns the value previously stored at `index`.
    fn access<R: RngCore + CryptoRng, F: Fn(&V) -> V>(
        &mut self,
        index: Address,
<<<<<<< HEAD
        callback: F,
=======
        optional_new_value: CtOption<V>,
>>>>>>> f7b90c9e
        rng: &mut R,
    ) -> V;

    /// Obliviously reads the value stored at `index`.
    fn read<R: RngCore + CryptoRng>(&mut self, index: Address, rng: &mut R) -> V {
<<<<<<< HEAD
        let callback = |x: &V| *x;
        self.access(index, callback, rng)
=======
        let ct_none = CtOption::new(V::default(), 0.into());
        self.access(index, ct_none, rng)
>>>>>>> f7b90c9e
    }

    /// Obliviously writes the value stored at `index`.
    fn write<R: RngCore + CryptoRng>(&mut self, index: Address, new_value: V, rng: &mut R) {
<<<<<<< HEAD
        let callback = |_: &V| new_value;
        self.access(index, callback, rng);
=======
        let ct_some_new_value = CtOption::new(new_value, 1.into());
        self.access(index, ct_some_new_value, rng);
>>>>>>> f7b90c9e
    }
}

/// An `OramBlock` consisting of unstructured bytes.
#[derive(Clone, Copy, Debug, PartialEq)]
pub struct BlockValue<const B: BlockSize>(Aligned<A64, [u8; B]>);

impl<const B: BlockSize> OramBlock for BlockValue<B> {}

impl<const B: BlockSize> BlockValue<B> {
    /// Returns the length in bytes of this `BlockValue`.
    pub fn byte_length(&self) -> BlockSize {
        B
    }

    /// Instantiates a `BlockValue` from an array of `BLOCK_SIZE` bytes.
    pub fn from_byte_array(data: [u8; B]) -> Self {
        Self(Aligned(data))
    }
}

impl<const B: BlockSize> From<BlockValue<B>> for [u8; B] {
    fn from(value: BlockValue<B>) -> Self {
        *value.0
    }
}

impl<const B: BlockSize> Default for BlockValue<B> {
    fn default() -> Self {
        BlockValue::<B>(Aligned([0u8; B]))
    }
}

impl<const B: BlockSize> ConditionallySelectable for BlockValue<B> {
    fn conditional_select(a: &Self, b: &Self, choice: Choice) -> Self {
        let mut result = BlockValue::default();
        for i in 0..a.byte_length() {
            result.0[i] = u8::conditional_select(&a.0[i], &b.0[i], choice);
        }
        result
    }
}

impl<const B: BlockSize> Distribution<BlockValue<B>> for Standard {
    fn sample<R: Rng + ?Sized>(&self, rng: &mut R) -> BlockValue<B> {
        let mut result = BlockValue::default();
        for i in 0..result.byte_length() {
            result.0[i] = rng.gen();
        }
        result
    }
}

/// A simple Memory trait to model the memory controller the TEE is interacting with.
pub trait Database<V: Default + Copy>: Sized {
    /// Returns a new `Database` filled with default values.
    fn new(number_of_addresses: Address) -> Self;
    /// Returns the number of values stored by `self`.
    fn capacity(&self) -> Address;
    /// Reads the value stored at `index`.
    fn read(&mut self, index: Address) -> V;
    /// Writes the value stored at `index`.
    fn write(&mut self, index: Address, value: V);
}

/// A simple Database that stores its data as a Vec.
#[derive(Debug)]
pub struct SimpleDatabase<V>(Vec<V>);

impl<V: Default + Copy> Database<V> for SimpleDatabase<V> {
    fn new(number_of_addresses: Address) -> Self {
        Self(vec![V::default(); number_of_addresses])
    }

    fn capacity(&self) -> Address {
        self.0.len()
    }

    fn read(&mut self, index: Address) -> V {
        self.0[index]
    }

    fn write(&mut self, index: Address, value: V) {
        self.0[index] = value;
    }
}

/// A Database that counts reads and writes.
#[derive(Debug)]
pub struct CountAccessesDatabase<V> {
    data: SimpleDatabase<V>,
    read_count: u128,
    write_count: u128,
}

impl<V> CountAccessesDatabase<V> {
    /// Returns the total number of reads to the database.
    pub fn get_read_count(&self) -> u128 {
        self.read_count
    }

    /// Returns the total number of writes to the database.
    pub fn get_write_count(&self) -> u128 {
        self.write_count
    }
}

impl<V: Default + Copy> Database<V> for CountAccessesDatabase<V> {
    fn new(number_of_addresses: Address) -> Self {
        Self {
            data: SimpleDatabase::new(number_of_addresses),
            read_count: 0,
            write_count: 0,
        }
    }

    fn read(&mut self, index: Address) -> V {
        self.read_count += 1;
        self.data.read(index)
    }

    fn write(&mut self, index: Address, value: V) {
        self.write_count += 1;
        self.data.write(index, value);
    }

    fn capacity(&self) -> Address {
        self.data.capacity()
    }
}

#[cfg(test)]
mod tests {
    use crate::{BlockValue, CountAccessesDatabase, SimpleDatabase};

<<<<<<< HEAD
    use crate::test_utils::{
        create_correctness_test_block_value, create_correctness_tests_for_oram_type,
        create_correctness_tests_for_workload_and_oram_type, test_correctness_linear_workload,
        test_correctness_random_workload,
    };
=======
    use crate::test_utils::*;
>>>>>>> f7b90c9e

    create_correctness_tests_for_oram_type!(SimpleDatabase);
    create_correctness_tests_for_oram_type!(CountAccessesDatabase);
}<|MERGE_RESOLUTION|>--- conflicted
+++ resolved
@@ -58,34 +58,20 @@
     fn access<R: RngCore + CryptoRng, F: Fn(&V) -> V>(
         &mut self,
         index: Address,
-<<<<<<< HEAD
         callback: F,
-=======
-        optional_new_value: CtOption<V>,
->>>>>>> f7b90c9e
         rng: &mut R,
     ) -> V;
 
     /// Obliviously reads the value stored at `index`.
     fn read<R: RngCore + CryptoRng>(&mut self, index: Address, rng: &mut R) -> V {
-<<<<<<< HEAD
         let callback = |x: &V| *x;
         self.access(index, callback, rng)
-=======
-        let ct_none = CtOption::new(V::default(), 0.into());
-        self.access(index, ct_none, rng)
->>>>>>> f7b90c9e
     }
 
     /// Obliviously writes the value stored at `index`.
     fn write<R: RngCore + CryptoRng>(&mut self, index: Address, new_value: V, rng: &mut R) {
-<<<<<<< HEAD
         let callback = |_: &V| new_value;
         self.access(index, callback, rng);
-=======
-        let ct_some_new_value = CtOption::new(new_value, 1.into());
-        self.access(index, ct_some_new_value, rng);
->>>>>>> f7b90c9e
     }
 }
 
@@ -221,15 +207,7 @@
 mod tests {
     use crate::{BlockValue, CountAccessesDatabase, SimpleDatabase};
 
-<<<<<<< HEAD
-    use crate::test_utils::{
-        create_correctness_test_block_value, create_correctness_tests_for_oram_type,
-        create_correctness_tests_for_workload_and_oram_type, test_correctness_linear_workload,
-        test_correctness_random_workload,
-    };
-=======
     use crate::test_utils::*;
->>>>>>> f7b90c9e
 
     create_correctness_tests_for_oram_type!(SimpleDatabase);
     create_correctness_tests_for_oram_type!(CountAccessesDatabase);
