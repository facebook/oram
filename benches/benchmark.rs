--- conflicted
+++ resolved
@@ -15,33 +15,20 @@
 use oram::{Address, BlockValue, Oram};
 use rand::{rngs::StdRng, Rng, SeedableRng};
 
-<<<<<<< HEAD
-use oram::{BlockValue, CountAccessesDatabase, IndexType, LinearTimeORAM, ORAM};
-use rand::{rngs::StdRng, thread_rng, Rng, SeedableRng};
-=======
 use oram::linear_time_oram::ConcreteLinearTimeOram;
 use oram::simple_insecure_path_oram::ConcreteSimpleInsecurePathOram;
->>>>>>> 95468806
 
 const CAPACITIES_TO_BENCHMARK: [usize; 2] = [64, 256];
 const NUM_RANDOM_OPERATIONS_TO_RUN: usize = 64;
 
-<<<<<<< HEAD
-// Here, all benchmarks are run for block sizes of 64 and 4096.
-
-=======
->>>>>>> 95468806
+// All benchmarks are run for block sizes of 64 and 4096.
+
 trait Instrumented {
     fn get_read_count(&self) -> u128;
     fn get_write_count(&self) -> u128;
     fn short_name() -> String;
 }
 
-<<<<<<< HEAD
-type LinearORAM<const B: usize> = LinearTimeORAM<CountAccessesDatabase<BlockValue<B>>>;
-
-impl<const B: usize> Instrumented for LinearORAM<B> {
-=======
 impl<const B: usize> Instrumented for ConcreteLinearTimeOram<B> {
     fn get_read_count(&self) -> u128 {
         return self.physical_memory.get_read_count();
@@ -57,7 +44,6 @@
 }
 
 impl<const B: usize> Instrumented for ConcreteSimpleInsecurePathOram<B> {
->>>>>>> 95468806
     fn get_read_count(&self) -> u128 {
         return self.physical_memory.get_read_count();
     }
@@ -67,41 +53,6 @@
     }
 
     fn short_name() -> String {
-<<<<<<< HEAD
-        "LinearTimeORAM".into()
-    }
-}
-
-criterion_group!(
-    benches,
-    benchmark_initialization::<64, LinearORAM<64>>,
-    benchmark_initialization::<4096, LinearORAM<4096>>,
-    benchmark_read::<64, LinearORAM<64>>,
-    benchmark_read::<4096, LinearORAM<4096>>,
-    benchmark_write::<64, LinearORAM<64>>,
-    benchmark_write::<4096, LinearORAM<4096>>,
-    benchmark_random_operations::<64, LinearORAM<64>>,
-    benchmark_random_operations::<4096, LinearORAM<4096>>,
-    print_read_header,
-    count_accesses_on_read::<64, LinearORAM<64>>,
-    count_accesses_on_read::<4096, LinearORAM<4096>>,
-    print_write_header,
-    count_accesses_on_write::<64, LinearORAM<64>>,
-    count_accesses_on_write::<4096, LinearORAM<4096>>,
-    print_random_operations_header,
-    count_accesses_on_random_workload::<64, LinearORAM<64>>,
-    count_accesses_on_random_workload::<4096, LinearORAM<4096>>,
-);
-criterion_main!(benches);
-
-fn count_accesses_on_read<const B: usize, T: ORAM<B> + Instrumented>(_: &mut Criterion) {
-    for capacity in CAPACITIES_TO_BENCHMARK {
-        let mut oram = T::new(capacity);
-        oram.read(black_box(0));
-
-        let read_count = oram.get_read_count();
-        let write_count = oram.get_write_count();
-=======
         "VecPathOram".into()
     }
 }
@@ -159,8 +110,7 @@
 
         let read_count_before = oram.get_read_count();
         let write_count_before = oram.get_write_count();
->>>>>>> 95468806
-
+      
         // oram.read(black_box(0), &mut rng);
         operation(&mut oram, &mut rng, capacity);
 
@@ -174,54 +124,17 @@
     }
 }
 
-<<<<<<< HEAD
-fn count_accesses_on_write<const B: usize, T: ORAM<B> + Instrumented>(_: &mut Criterion) {
-    for capacity in CAPACITIES_TO_BENCHMARK {
-        let mut oram = T::new(capacity);
-        oram.write(black_box(0), black_box(BlockValue::default()));
-
-        let read_count = oram.get_read_count();
-        let write_count = oram.get_write_count();
-=======
 fn count_accesses_on_read<const B: usize, T: Oram<B> + Instrumented>(_: &mut Criterion) {
-    // let mut rng = StdRng::seed_from_u64(0);
-    // for capacity in CAPACITIES_TO_BENCHMARK {
-    //     let mut oram = T::new(capacity, &mut rng);
-    //     oram.read(black_box(0), &mut rng);
-
-    //     let read_count = oram.get_read_count();
-    //     let write_count = oram.get_write_count();
->>>>>>> 95468806
-
-    //     print_table_row(capacity, B, read_count, write_count);
-    // }
-
     count_accesses_on_operation(|oram: &mut T, rng, _capacity| {
         oram.read(0, rng);
     });
 }
 
-<<<<<<< HEAD
-fn count_accesses_on_random_workload<const B: usize, T: ORAM<B> + Instrumented>(_: &mut Criterion) {
-    for capacity in CAPACITIES_TO_BENCHMARK {
-        let number_of_operations_to_run = 64usize;
-=======
 fn count_accesses_on_write<const B: usize, T: Oram<B> + Instrumented>(_: &mut Criterion) {
-    // let mut rng = StdRng::seed_from_u64(0);
-    // for capacity in CAPACITIES_TO_BENCHMARK {
-    //     let mut oram = T::new(capacity, &mut rng);
-    //     oram.write(black_box(0), black_box(BlockValue::default()), &mut rng);
-
-    //     let read_count = oram.get_read_count();
-    //     let write_count = oram.get_write_count();
-
-    //     print_table_row(capacity, B, read_count, write_count);
-    // }
     count_accesses_on_operation(|oram: &mut T, rng: &mut StdRng, _capacity| {
         oram.write(0, BlockValue::default(), rng);
     });
 }
->>>>>>> 95468806
 
 fn count_accesses_on_random_workload<const B: usize, T: Oram<B> + Instrumented>(_: &mut Criterion) {
     count_accesses_on_operation(|oram: &mut T, rng, capacity| {
@@ -237,66 +150,20 @@
             index_randomness[i] = rng.gen_range(0..capacity);
         }
 
-<<<<<<< HEAD
-        let mut oram = T::new(capacity);
-        run_many_random_accesses(
-            &mut oram,
-=======
+
         run_many_random_accesses::<B, T>(
             oram,
->>>>>>> 95468806
             number_of_operations_to_run,
             black_box(&index_randomness),
             black_box(&read_versus_write_randomness),
             black_box(&value_randomness),
         );
-<<<<<<< HEAD
-
-        let read_count = oram.get_read_count();
-        let write_count = oram.get_write_count();
-
-        print_table_row(capacity, B, read_count, write_count);
-    }
-}
-
-fn benchmark_initialization<const B: usize, T: ORAM<B> + Instrumented>(c: &mut Criterion) {
-    let mut group = c.benchmark_group(T::short_name() + "initialization");
-=======
-    });
-    // let mut rng = StdRng::seed_from_u64(0);
-    // for capacity in CAPACITIES_TO_BENCHMARK {
-    //     let number_of_operations_to_run = 64usize;
-
-    //     let mut read_versus_write_randomness = vec![false; number_of_operations_to_run];
-    //     rng.fill(&mut read_versus_write_randomness[..]);
-    //     let mut value_randomness = vec![0u8; 4096 * capacity];
-    //     rng.fill(&mut value_randomness[..]);
-
-    //     let mut index_randomness = vec![0usize; number_of_operations_to_run];
-    //     for i in 0..number_of_operations_to_run {
-    //         index_randomness[i] = rng.gen_range(0..capacity);
-    //     }
-
-    //     let mut oram = T::new(capacity, &mut rng);
-    //     run_many_random_accesses::<B, T>(
-    //         &mut oram,
-    //         number_of_operations_to_run,
-    //         black_box(&index_randomness),
-    //         black_box(&read_versus_write_randomness),
-    //         black_box(&value_randomness),
-    //     );
-
-    //     let read_count = oram.get_read_count();
-    //     let write_count = oram.get_write_count();
-
-    //     print_table_row(capacity, B, read_count, write_count);
-    // }
+    });
 }
 
 fn benchmark_initialization<const B: usize, T: Oram<B> + Instrumented>(c: &mut Criterion) {
     let mut group = c.benchmark_group(T::short_name() + "::initialization");
     let mut rng = StdRng::seed_from_u64(0);
->>>>>>> 95468806
     for capacity in CAPACITIES_TO_BENCHMARK.iter() {
         group.bench_with_input(
             BenchmarkId::from_parameter(ReadWriteParameters {
@@ -304,17 +171,6 @@
                 block_size: B,
             }),
             capacity,
-<<<<<<< HEAD
-            |b, &capacity| b.iter(|| T::new(capacity)),
-        );
-    }
-}
-
-fn benchmark_read<const B: usize, T: ORAM<B> + Instrumented>(c: &mut Criterion) {
-    let mut group = c.benchmark_group(T::short_name() + "read");
-    for capacity in CAPACITIES_TO_BENCHMARK.iter() {
-        let mut oram = T::new(*capacity);
-=======
             |b, capacity| b.iter(|| T::new(*capacity, &mut rng)),
         );
     }
@@ -325,7 +181,6 @@
     let mut rng = StdRng::seed_from_u64(0);
     for capacity in CAPACITIES_TO_BENCHMARK.iter() {
         let mut oram = T::new(*capacity, &mut rng);
->>>>>>> 95468806
         group.bench_function(
             BenchmarkId::from_parameter(ReadWriteParameters {
                 capacity: *capacity,
@@ -336,18 +191,11 @@
     }
 }
 
-<<<<<<< HEAD
-fn benchmark_write<const B: usize, T: ORAM<B> + Instrumented>(c: &mut Criterion) {
-    let mut group = c.benchmark_group(T::short_name() + "write");
-    for capacity in CAPACITIES_TO_BENCHMARK.iter() {
-        let mut oram = T::new(*capacity);
-=======
 fn benchmark_write<const B: usize, T: Oram<B> + Instrumented>(c: &mut Criterion) {
     let mut group = c.benchmark_group(T::short_name() + "::write");
     let mut rng = StdRng::seed_from_u64(0);
     for capacity in CAPACITIES_TO_BENCHMARK.iter() {
         let mut oram = T::new(*capacity, &mut rng);
->>>>>>> 95468806
         group.bench_function(
             BenchmarkId::from_parameter(ReadWriteParameters {
                 capacity: *capacity,
@@ -358,20 +206,12 @@
     }
 }
 
-<<<<<<< HEAD
-fn benchmark_random_operations<const B: usize, T: ORAM<B> + Instrumented>(c: &mut Criterion) {
-    let mut group = c.benchmark_group(T::short_name() + "random_operations");
-
-    for capacity in CAPACITIES_TO_BENCHMARK {
-        let mut oram = T::new(capacity);
-=======
 fn benchmark_random_operations<const B: usize, T: Oram<B> + Instrumented>(c: &mut Criterion) {
     let mut group = c.benchmark_group(T::short_name() + "::random_operations");
     let mut rng = StdRng::seed_from_u64(0);
 
     for capacity in CAPACITIES_TO_BENCHMARK {
         let mut oram = T::new(capacity, &mut rng);
->>>>>>> 95468806
 
         let number_of_operations_to_run = 64 as usize;
 
